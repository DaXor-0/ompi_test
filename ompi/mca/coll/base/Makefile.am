--- conflicted
+++ resolved
@@ -43,9 +43,6 @@
         base/coll_base_reduce.c \
         base/coll_base_barrier.c \
         base/coll_base_reduce_scatter.c \
-<<<<<<< HEAD
-        base/coll_base_reduce_scatter_block.c
-=======
+        base/coll_base_reduce_scatter_block.c \
         base/coll_base_exscan.c \
-        base/coll_base_scan.c
->>>>>>> c22c4858
+        base/coll_base_scan.c